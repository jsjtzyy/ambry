--- conflicted
+++ resolved
@@ -39,7 +39,6 @@
   private Logger logger = LoggerFactory.getLogger(getClass());
   public static final Short version = 0;
 
-<<<<<<< HEAD
   /**
    * Reads the index from disk, performs recovery if required and starts background
    * task to schedule index persistence
@@ -51,14 +50,6 @@
    * @param recovery The recovery handle to perform recovery on startup
    * @throws StoreException
    */
-=======
-  // metrics
-  private final MetricRegistry registry;
-  private final Timer recoveryTime;
-  private final Timer indexFlushTime;
-  private final Counter nonzeroMessageRecovery;
-
->>>>>>> a84915c3
   public BlobIndex(String datadir,
                    Scheduler scheduler,
                    Log log,
