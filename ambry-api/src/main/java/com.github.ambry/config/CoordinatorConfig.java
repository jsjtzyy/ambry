package com.github.ambry.config;

/**
 * The configs for Coordinator. This includes configs for operations as well as for coordinator.
 */
public class CoordinatorConfig {

  /**
   * The hostname of the node upon which the coordinator runs.
   */
  @Config("coordinator.hostname")
  public final String hostname;

  /**
   * The name of the datacenter in which the coordinator is located.
   */
  @Config("coordinator.datacenter.name")
  public final String datacenterName;

  /**
   * The number of threads in the requester thread pool.
   */
  @Config("coordinator.requester.pool.size")
  @Default("100")
  public final int requesterPoolSize;

  /**
   * Timeout for operations that the coordinator issues.
   */
  @Config("coordinator.operation.timeout.ms")
  @Default("10000")
  public final int operationTimeoutMs;

  /**
  * Duration for which a data node should be unresponsive in order to be considered as soft failed when the operation
  * times out.
  */
  @Config("coordinator.node.timeout.ms")
  @Default("5000")
  public final int nodeTimeoutMs;

  /**
   * The factory class the coordinator uses to create a connection pool.
   */
  @Config("coordinator.connection.pool.factory")
  @Default("com.github.ambry.shared.BlockingChannelConnectionPoolFactory")
  public final String connectionPoolFactory;

  /**
   * Timeout for checking out a connection from the connection pool
   */
  @Config("coordinator.connection.pool.checkout.timeout.ms")
  @Default("2000")
  public final int connectionPoolCheckoutTimeoutMs;

  /**
   * Indicates if all operations should or should not do cross dc proxy calls
   */
  @Config("coordinator.cross.dc.proxy.call.enable")
  @Default("true")
  public final boolean crossDCProxyCallEnable;

  public CoordinatorConfig(VerifiableProperties verifiableProperties) {
    this.hostname = verifiableProperties.getString("coordinator.hostname");
    this.datacenterName = verifiableProperties.getString("coordinator.datacenter.name");
    this.requesterPoolSize =
        verifiableProperties.getIntInRange("coordinator.requester.pool.size", 100, 1, Integer.MAX_VALUE);
    this.operationTimeoutMs =
<<<<<<< HEAD
        verifiableProperties.getIntInRange("coordinator.operation.timeout.ms", 30000, 1, Integer.MAX_VALUE);
      this.nodeTimeoutMs =
              verifiableProperties.getIntInRange("coordinator.node.timeout.ms", 5000, 1, Integer.MAX_VALUE);
=======
        verifiableProperties.getIntInRange("coordinator.operation.timeout.ms", 10000, 1, Integer.MAX_VALUE);
>>>>>>> ae20c99b
    this.connectionPoolFactory = verifiableProperties.getString("coordinator.connection.pool.factory",
        "com.github.ambry.shared.BlockingChannelConnectionPoolFactory");
    this.connectionPoolCheckoutTimeoutMs =
        verifiableProperties.getIntInRange("coordinator.connection.pool.checkout.timeout.ms", 2000, 1, 5000);
    this.crossDCProxyCallEnable = verifiableProperties.getBoolean("coordinator.cross.dc.proxy.call.enable", true);
  }
}<|MERGE_RESOLUTION|>--- conflicted
+++ resolved
@@ -66,13 +66,9 @@
     this.requesterPoolSize =
         verifiableProperties.getIntInRange("coordinator.requester.pool.size", 100, 1, Integer.MAX_VALUE);
     this.operationTimeoutMs =
-<<<<<<< HEAD
-        verifiableProperties.getIntInRange("coordinator.operation.timeout.ms", 30000, 1, Integer.MAX_VALUE);
+        verifiableProperties.getIntInRange("coordinator.operation.timeout.ms", 10000, 1, Integer.MAX_VALUE);
       this.nodeTimeoutMs =
-              verifiableProperties.getIntInRange("coordinator.node.timeout.ms", 5000, 1, Integer.MAX_VALUE);
-=======
-        verifiableProperties.getIntInRange("coordinator.operation.timeout.ms", 10000, 1, Integer.MAX_VALUE);
->>>>>>> ae20c99b
+        verifiableProperties.getIntInRange("coordinator.node.timeout.ms", 5000, 1, Integer.MAX_VALUE);
     this.connectionPoolFactory = verifiableProperties.getString("coordinator.connection.pool.factory",
         "com.github.ambry.shared.BlockingChannelConnectionPoolFactory");
     this.connectionPoolCheckoutTimeoutMs =
